--- conflicted
+++ resolved
@@ -13,13 +13,8 @@
 readme = "README.md"
 requires-python = ">=3.7"
 dependencies = [
-<<<<<<< HEAD
     "backports.zoneinfo >= 0.2.1; python_version < '3.9'",
-    "clp-ffi-py >= 0.0.9",
-=======
     "clp-ffi-py >= 0.0.11",
-    "python-dateutil >= 2.7.0",
->>>>>>> 70ca4624
     "typing-extensions >= 3.7.4",
     "tzlocal == 5.1; python_version < '3.8'",
     "tzlocal >= 5.2; python_version >= '3.8'",
