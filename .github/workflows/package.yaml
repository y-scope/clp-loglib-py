--- conflicted
+++ resolved
@@ -42,13 +42,8 @@
     needs: [build]
     strategy:
       matrix:
-<<<<<<< HEAD
-        os: [macos-latest, ubuntu-latest]
-        python-version: ["3.8", "3.11"]
-=======
         os: [macos-13, ubuntu-latest]
         python-version: ["3.7"]
->>>>>>> 43d1eaa3
     runs-on: ${{ matrix.os }}
     steps:
       - uses: actions/checkout@v3
